--- conflicted
+++ resolved
@@ -10,10 +10,7 @@
 (require 'tar-mode)
 (require 'bfepm-core)
 (require 'bfepm-utils)
-<<<<<<< HEAD
 (require 'bfepm-git)
-;; bfepm-config is optional - loaded conditionally
-=======
 
 ;; Try to load bfepm-config, fall back to minimal if not available
 (condition-case nil
@@ -23,7 +20,6 @@
        (require 'bfepm-config-minimal)
      (error
       (message "Warning: Neither bfepm-config nor bfepm-config-minimal available")))))
->>>>>>> 6ff5e5a0
 
 (defvar bfepm-package--melpa-archive-url "https://melpa.org/packages/archive-contents"
   "URL for MELPA archive contents.")
@@ -150,11 +146,7 @@
           contents))))
 
 (defun bfepm-package--find-in-git (_package-name source)
-<<<<<<< HEAD
   "Find PACKAGE-NAME in git SOURCE."
-=======
-  "Find package in git SOURCE."
->>>>>>> 6ff5e5a0
   (let ((url (bfepm-package--get-source-url source))
         (ref (plist-get source :ref)))
     (when url
@@ -362,7 +354,6 @@
                   "latest"))
          (shallow (plist-get source-config :shallow))
          (install-dir (expand-file-name package-name (bfepm-core-get-packages-directory))))
-<<<<<<< HEAD
 
     (unless url
       (bfepm-utils-error "No git URL found for package %s" package-name))
@@ -442,8 +433,6 @@
                     (t "el"))))
     (format "https://melpa.org/packages/%s-%s.%s"
             package-name version extension)))
-=======
->>>>>>> 6ff5e5a0
 
     (unless url
       (bfepm-utils-error "No git URL found for package %s" package-name))
