--- conflicted
+++ resolved
@@ -52,7 +52,6 @@
     (define-key map (kbd "B i") 'bfepm-ui-install-marked)
     (define-key map (kbd "B d") 'bfepm-ui-remove-marked)
     (define-key map (kbd "/") 'bfepm-ui-filter-packages)
-<<<<<<< HEAD
     ;; Profile management keys
     (define-key map (kbd "p c") 'bfepm-ui-profile-create)
     (define-key map (kbd "p s") 'bfepm-ui-profile-switch)
@@ -60,9 +59,8 @@
     (define-key map (kbd "p r") 'bfepm-ui-profile-remove)
     (define-key map (kbd "p o") 'bfepm-ui-profile-copy)
     (define-key map (kbd "p .") 'bfepm-ui-profile-current)
-=======
+    ;; Installation log
     (define-key map (kbd "C-c l") 'bfepm-ui-show-install-log)
->>>>>>> 7997b0ae
     map)
   "Keymap for BFEPM UI mode.")
 
@@ -462,6 +460,13 @@
     (princ "  B d   - Remove all marked packages\n")
     (princ "  /     - Filter packages by name/description\n")
     (princ "  C-c l - Show installation progress log\n\n")
+    (princ "Profile Management:\n")
+    (princ "  p c   - Create new profile\n")
+    (princ "  p s   - Switch to profile\n")
+    (princ "  p l   - List all profiles\n")
+    (princ "  p r   - Remove profile\n")
+    (princ "  p o   - Copy profile\n")
+    (princ "  p .   - Show current profile\n\n")
     (princ "Views:\n")
     (princ "  Installed - Packages currently installed\n")
     (princ "  Available - Packages defined in configuration file\n\n")
@@ -669,7 +674,6 @@
       (or (string-match-p filter-regex package-name)
           (and description (string-match-p filter-regex description))))))
 
-<<<<<<< HEAD
 ;; Profile management UI functions
 
 (defun bfepm-ui-profile-create ()
@@ -744,7 +748,7 @@
                                   (error
                                    (message "Error getting current profile: %s" (error-message-string err))
                                    "unknown"))))
-=======
+
 ;; Progress tracking for installation feedback
 
 (defvar bfepm-ui--install-log nil
@@ -808,8 +812,6 @@
           (read-only-mode 1)
           (local-set-key (kbd "q") 'quit-window)))
       (pop-to-buffer buffer))))
->>>>>>> 7997b0ae
-
 (provide 'bfepm-ui)
 
 ;;; bfepm-ui.el ends here